# This receiver is currently under development, do not use.
// TODO: Remove above message when done

# prometheus_exec Receiver

<<<<<<< HEAD
This receiver makes it easy for a user to collect metrics with the Collector from third-party services such as MySQL, Apache, Redis, etc. It's meant for people who want a plug-and-play solution to getting metrics from those third-party services that don't natively export metrics or speak any instrumentation protocols. Through the configuration file, you can indicate which binaries to run (usually [Prometheus exporters](https://prometheus.io/docs/instrumenting/exporters/), which are custom binaries that will expose the services' metrics to the Prometheus protocol). It supports starting binaries with flags and environment variables, retrying them with exponentional backoff if they crash, string templating, and random port assignments. If you do not need to spawn the binaries locally, please consider using the [core Prometheus receiver](https://github.com/open-telemetry/opentelemetry-collector/tree/master/receiver/prometheusreceiver) or the [Simple Prometheus receiver](https://github.com/open-telemetry/opentelemetry-collector-contrib/tree/master/receiver/simpleprometheusreceiver).
=======
### Why?
This receiver makes it easy for a user to collect metrics from third-party services **via Prometheus exporters**. It's meant for people who want a plug-and-play solution to getting metrics from those third-party services that sometimes simply don't natively export metrics or speak any instrumentation protocols (MySQL, Apache, Nginx, etc.) while taking advantage of the large [Prometheus exporters]((https://prometheus.io/docs/instrumenting/exporters/)) ecosystem. 
>>>>>>> c6c63444

### How?
Through the configuration file, you can indicate which binaries to run (usually [Prometheus exporters](https://prometheus.io/docs/instrumenting/exporters/), which are custom binaries that expose the third-party services' metrics using the Prometheus protocol) and `prometheus_exec` will take care of starting the specified binaries with their equivalent Prometheus receiver. This receiver also supports starting binaries with flags and environment variables, retrying them with exponentional backoff if they crash, string templating, and random port assignments.

*Note*: If you do not need to spawn the binaries locally, please consider using the [core Prometheus receiver](https://github.com/open-telemetry/opentelemetry-collector/tree/master/receiver/prometheusreceiver) or the [Simple Prometheus receiver](https://github.com/open-telemetry/opentelemetry-collector-contrib/tree/master/receiver/simpleprometheusreceiver).

## Config
For each `prometheus_exec` defined in the configuration file, the specified command will be run. The command *should* start a binary that exposes Prometheus metrics and an equivalent Prometheus receiver will be instantiated to scrape its metrics, if configured correctly.

- ### prometheus_exec (required)
`prometheus_exec` receivers should hierarchically be placed under the `receivers` key. You can define as many of these as you want, and they should be named as follows: `prometheus_exec/custom_name`. The `custom_name` should be unique per receiver you define, and is important for logging and error tracing. If no `custom_name` is given (i.e. simply having `prometheus_exec`), one will be generated for you by using the first word in the command to be executed (doing this limits the amount of receivers to 1 though since you can't define multiple receivers with duplicate names, so it's not recommended). Example:

```yaml
receivers:
    prometheus_exec/mysql: 
        exec: ./mysqld_exporter
        # custom_name here is "mysql"

    prometheus_exec:
        exec: ./postgres_exporter
        # custom_name here is "./postgres_exporter"
```

- ### exec (required)
Under each `prometheus_exec/custom_name` there needs to be an `exec` key. The value of this key is a string of the command to be run, with any flags needed (this will probably be the binary to run, in the correct relative directory). The format should be: `directory/binary_to_run flag1 flag2` (the binary should be separated from the flags by a space - as well as the flags separated from themselves by a space). Environment variables can be set in a later configuration setting. Example:

```yaml
receivers:
    prometheus_exec/apache:
        exec: ./apache_exporter --log.level=info

    prometheus_exec/postgresql:
        exec: ./postgres_exporter --web.telemetry-path=/metrics
```

- ### port
`port` is an optional entry. Its value is a number indicating the port the receiver should be scraping the binary's metrics from. Two important notes about `port`:
1. If it is omitted, we will try to randomly generate a port for you, and retry until we find one that is free. Beware when using this, since you also need to indicate your binary to listen on that same port with the use of a flag and string templating inside the command, which is covered in 2.

2. **All** instances of `{{port}}` in any string of any key for the enclosing `prometheus_exec` will be replaced with either the port value indicated or the randomly generated one if no port value is set with the `port` key.

Example:

```yaml
receivers:
    prometheus_exec/apache:
        exec: ./apache_exporter
        port: 9117 
    # this receiver will listen on port 9117

    prometheus_exec/postgresql:
        exec: ./postgres_exporter --web.listen-address=:{{port}}
        port: 9187
    # this receiver will listen on port 9187 and {{port}} inside the command will become 9187

    prometheus_exec/mysql:
        exec: ./mysqld_exporter --web.listen-address=:{{port}}
    # this receiver will listen on a random port and that port will be substituting the {{port}} inside the command
```

- ### scrape_interval
`scrape_interval` is an optional entry. Its value is a duration, in seconds (`s`), indicating how long the delay between scrapes done by the receiver is. The default is `10s` (10 seconds). Example:

```yaml
receivers:
    prometheus_exec/apache:
        exec: ./apache_exporter
        port: 9117 
        scrape_interval: 60s
    # this receiver will scrape every 60 seconds

    prometheus_exec/postgresql:
        exec: ./postgres_exporter --web.listen-address=:{{port}}
        port: 9187
    # this receiver will scrape every 10 seconds, by default
```

- ### env
`env` is an optional entry to indicate which environment variables the command needs to run properly. Under it, there should be a list of key (`name`) - value (`value`) pairs, separate by dashes (`-`). They are case-sensitive. When running a command, these environment variables are added to the pre-existing environment variables the Collector is currently running with (the entire environment is replicated, including the directory). Example:

```yaml
receivers:
    prometheus_exec/mysql:
        exec: ./mysqld_exporter 
        port: 9104 
        scrape_interval: 60s
        env:
          - name: DATA_SOURCE_NAME
            value: user:password@(hostname:port)/dbname
          - name: SECONDARY_PORT
            value: {{port}}
    # this binary will start with the two above defined environment variables, notice how string templating also works in env
```
<|MERGE_RESOLUTION|>--- conflicted
+++ resolved
@@ -3,12 +3,8 @@
 
 # prometheus_exec Receiver
 
-<<<<<<< HEAD
-This receiver makes it easy for a user to collect metrics with the Collector from third-party services such as MySQL, Apache, Redis, etc. It's meant for people who want a plug-and-play solution to getting metrics from those third-party services that don't natively export metrics or speak any instrumentation protocols. Through the configuration file, you can indicate which binaries to run (usually [Prometheus exporters](https://prometheus.io/docs/instrumenting/exporters/), which are custom binaries that will expose the services' metrics to the Prometheus protocol). It supports starting binaries with flags and environment variables, retrying them with exponentional backoff if they crash, string templating, and random port assignments. If you do not need to spawn the binaries locally, please consider using the [core Prometheus receiver](https://github.com/open-telemetry/opentelemetry-collector/tree/master/receiver/prometheusreceiver) or the [Simple Prometheus receiver](https://github.com/open-telemetry/opentelemetry-collector-contrib/tree/master/receiver/simpleprometheusreceiver).
-=======
 ### Why?
 This receiver makes it easy for a user to collect metrics from third-party services **via Prometheus exporters**. It's meant for people who want a plug-and-play solution to getting metrics from those third-party services that sometimes simply don't natively export metrics or speak any instrumentation protocols (MySQL, Apache, Nginx, etc.) while taking advantage of the large [Prometheus exporters]((https://prometheus.io/docs/instrumenting/exporters/)) ecosystem. 
->>>>>>> c6c63444
 
 ### How?
 Through the configuration file, you can indicate which binaries to run (usually [Prometheus exporters](https://prometheus.io/docs/instrumenting/exporters/), which are custom binaries that expose the third-party services' metrics using the Prometheus protocol) and `prometheus_exec` will take care of starting the specified binaries with their equivalent Prometheus receiver. This receiver also supports starting binaries with flags and environment variables, retrying them with exponentional backoff if they crash, string templating, and random port assignments.
