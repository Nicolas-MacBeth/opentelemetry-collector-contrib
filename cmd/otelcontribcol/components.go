// Copyright 2019 OpenTelemetry Authors
//
// Licensed under the Apache License, Version 2.0 (the "License");
// you may not use this file except in compliance with the License.
// You may obtain a copy of the License at
//
//      http://www.apache.org/licenses/LICENSE-2.0
//
// Unless required by applicable law or agreed to in writing, software
// distributed under the License is distributed on an "AS IS" BASIS,
// WITHOUT WARRANTIES OR CONDITIONS OF ANY KIND, either express or implied.
// See the License for the specific language governing permissions and
// limitations under the License.

package main

import (
	"go.opentelemetry.io/collector/component"
	"go.opentelemetry.io/collector/component/componenterror"
	"go.opentelemetry.io/collector/service/defaultcomponents"

	"github.com/Nicolas-MacBeth/opentelemetry-collector-contrib/receiver/prometheusexecreceiver"
	"github.com/open-telemetry/opentelemetry-collector-contrib/exporter/alibabacloudlogserviceexporter"
	"github.com/open-telemetry/opentelemetry-collector-contrib/exporter/awsxrayexporter"
	"github.com/open-telemetry/opentelemetry-collector-contrib/exporter/azuremonitorexporter"
	"github.com/open-telemetry/opentelemetry-collector-contrib/exporter/carbonexporter"
	"github.com/open-telemetry/opentelemetry-collector-contrib/exporter/elasticexporter"
	"github.com/open-telemetry/opentelemetry-collector-contrib/exporter/honeycombexporter"
	"github.com/open-telemetry/opentelemetry-collector-contrib/exporter/jaegerthrifthttpexporter"
	"github.com/open-telemetry/opentelemetry-collector-contrib/exporter/kinesisexporter"
	"github.com/open-telemetry/opentelemetry-collector-contrib/exporter/lightstepexporter"
	"github.com/open-telemetry/opentelemetry-collector-contrib/exporter/newrelicexporter"
	"github.com/open-telemetry/opentelemetry-collector-contrib/exporter/sapmexporter"
	"github.com/open-telemetry/opentelemetry-collector-contrib/exporter/sentryexporter"
	"github.com/open-telemetry/opentelemetry-collector-contrib/exporter/signalfxexporter"
	"github.com/open-telemetry/opentelemetry-collector-contrib/exporter/splunkhecexporter"
	"github.com/open-telemetry/opentelemetry-collector-contrib/exporter/stackdriverexporter"
	"github.com/open-telemetry/opentelemetry-collector-contrib/extension/observer/hostobserver"
	"github.com/open-telemetry/opentelemetry-collector-contrib/extension/observer/k8sobserver"
	"github.com/open-telemetry/opentelemetry-collector-contrib/processor/k8sprocessor"
	"github.com/open-telemetry/opentelemetry-collector-contrib/processor/metricstransformprocessor"
	"github.com/open-telemetry/opentelemetry-collector-contrib/processor/resourcedetectionprocessor"
	"github.com/open-telemetry/opentelemetry-collector-contrib/receiver/carbonreceiver"
	"github.com/open-telemetry/opentelemetry-collector-contrib/receiver/collectdreceiver"
	"github.com/open-telemetry/opentelemetry-collector-contrib/receiver/k8sclusterreceiver"
	"github.com/open-telemetry/opentelemetry-collector-contrib/receiver/kubeletstatsreceiver"
	"github.com/open-telemetry/opentelemetry-collector-contrib/receiver/prometheusexecreceiver"
	"github.com/open-telemetry/opentelemetry-collector-contrib/receiver/receivercreator"
	"github.com/open-telemetry/opentelemetry-collector-contrib/receiver/redisreceiver"
	"github.com/open-telemetry/opentelemetry-collector-contrib/receiver/sapmreceiver"
	"github.com/open-telemetry/opentelemetry-collector-contrib/receiver/signalfxreceiver"
	"github.com/open-telemetry/opentelemetry-collector-contrib/receiver/simpleprometheusreceiver"
	"github.com/open-telemetry/opentelemetry-collector-contrib/receiver/wavefrontreceiver"
)

func components() (component.Factories, error) {
	var errs []error
	factories, err := defaultcomponents.Components()
	if err != nil {
		return component.Factories{}, err
	}

	extensions := []component.ExtensionFactory{
		k8sobserver.NewFactory(),
		&hostobserver.Factory{},
	}

	for _, ext := range factories.Extensions {
		extensions = append(extensions, ext)
	}

	factories.Extensions, err = component.MakeExtensionFactoryMap(extensions...)
	if err != nil {
		errs = append(errs, err)
	}

	receivers := []component.ReceiverFactoryBase{
		&collectdreceiver.Factory{},
		sapmreceiver.NewFactory(),
		&signalfxreceiver.Factory{},
		&carbonreceiver.Factory{},
		&wavefrontreceiver.Factory{},
		redisreceiver.NewFactory(),
		kubeletstatsreceiver.NewFactory(),
		&simpleprometheusreceiver.Factory{},
		&k8sclusterreceiver.Factory{},
<<<<<<< HEAD
		&receivercreator.Factory{},
		&prometheusexecreceiver.Factory{},
=======
		prometheusexecreceiver.NewFactory(),
		receivercreator.NewFactory(),
>>>>>>> 6d82ccb4
	}
	for _, rcv := range factories.Receivers {
		receivers = append(receivers, rcv)
	}
	factories.Receivers, err = component.MakeReceiverFactoryMap(receivers...)
	if err != nil {
		errs = append(errs, err)
	}

	exporters := []component.ExporterFactoryBase{
		stackdriverexporter.NewFactory(),
		azuremonitorexporter.NewFactory(),
		signalfxexporter.NewFactory(),
		sapmexporter.NewFactory(),
		kinesisexporter.NewFactory(),
		awsxrayexporter.NewFactory(),
		&carbonexporter.Factory{},
		&honeycombexporter.Factory{},
		&jaegerthrifthttpexporter.Factory{},
		&lightstepexporter.Factory{},
		&newrelicexporter.Factory{},
		&splunkhecexporter.Factory{},
		elasticexporter.NewFactory(),
		&alibabacloudlogserviceexporter.Factory{},
		sentryexporter.NewFactory(),
	}
	for _, exp := range factories.Exporters {
		exporters = append(exporters, exp)
	}
	factories.Exporters, err = component.MakeExporterFactoryMap(exporters...)
	if err != nil {
		errs = append(errs, err)
	}

	processors := []component.ProcessorFactoryBase{
		k8sprocessor.NewFactory(),
		resourcedetectionprocessor.NewFactory(),
		&metricstransformprocessor.Factory{},
	}
	for _, pr := range factories.Processors {
		processors = append(processors, pr)
	}
	factories.Processors, err = component.MakeProcessorFactoryMap(processors...)
	if err != nil {
		errs = append(errs, err)
	}

	return factories, componenterror.CombineErrors(errs)
}<|MERGE_RESOLUTION|>--- conflicted
+++ resolved
@@ -84,13 +84,8 @@
 		kubeletstatsreceiver.NewFactory(),
 		&simpleprometheusreceiver.Factory{},
 		&k8sclusterreceiver.Factory{},
-<<<<<<< HEAD
-		&receivercreator.Factory{},
-		&prometheusexecreceiver.Factory{},
-=======
 		prometheusexecreceiver.NewFactory(),
 		receivercreator.NewFactory(),
->>>>>>> 6d82ccb4
 	}
 	for _, rcv := range factories.Receivers {
 		receivers = append(receivers, rcv)
